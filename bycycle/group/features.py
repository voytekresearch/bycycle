"""Functions to compute features across 2 dimensional arrays of data."""

import warnings
from copy import deepcopy
from functools import partial
from multiprocessing import Pool, cpu_count

import numpy as np

from bycycle.features import compute_features
from bycycle.burst import detect_bursts_cycles, detect_bursts_amp
from bycycle.group.utils import progress_bar, check_kwargs_shape
from bycycle.utils.dataframes import epoch_df

###################################################################################################
###################################################################################################

def compute_features_2d(sigs, fs, f_range, compute_features_kwargs=None, axis=0,
                        return_samples=True, n_jobs=-1, progress=None):
    """Compute shape and burst features for a 2 dimensional array of signals.

    Parameters
    ----------
    sigs : 2d array
        Voltage time series, i.e. (n_channels, n_samples) or (n_epochs, n_samples).
    fs : float
        Sampling rate, in Hz.
    f_range : tuple of (float, float)
        Frequency range for narrowband signal of interest, in Hz.
    compute_features_kwargs : dict or list of dict
        Keyword arguments used in :func:`~.compute_features`.
    axis : {0, None}
        Which axes to calculate features across:

        - ``axis=1`` : Iterates over each row/signal in an array independently (i.e. for each
          channel in (n_channels, n_timepoints)).
        - ``axis=None`` : Flattens rows/signals prior to computing features (i.e. across flatten
          epochs in (n_epochs, n_timepoints)).

    return_samples : bool, optional, default: True
        Whether to return a dataframe of cyclepoint sample indices.
    n_jobs : int, optional, default: -1
<<<<<<< HEAD
        The number of jobs, one per CPU, to compute features in parallel.
    progress : {None, 'tqdm', 'tqdm.notebook'}, optional, default: None
        Specify whether to display a progress bar. Uses 'tqdm', if installed.
=======
        The number of jobs, one per cpu, to compute features in parallel.
    progress: {None, 'tqdm', 'tqdm.notebook'}
        Specify whether to display a progress bar. Use 'tqdm' if installed.
>>>>>>> 45ab2419

    Returns
    -------
    dfs_features : list of pandas.DataFrame
        Dataframes containing shape and burst features for each cycle.
        Each dataframe is computed using the :func:`~.compute_features` function.

    Notes
    -----

    - When ``axis=None`` parallel computation may not be performed due to the requirement of
      flattening the array into one dimension.
    - The order of ``dfs_features`` corresponds to the order of ``sigs``.
    - If ``compute_features_kwargs`` is a dictionary, the same kwargs are applied applied across
      the first axis of ``sigs``. Otherwise, a list of dictionaries equal in length to the
      first axis of ``sigs`` is required to apply unique kwargs to each signal.
    - ``return_samples`` is controlled from the kwargs passed in this function. If
      ``return_samples`` is a key in ``compute_features_kwargs``, it's value will be ignored.

    Examples
    --------
<<<<<<< HEAD
    Compute the features of a 2d array in parallel using the same compute_features kwargs:
=======
    Compute the features of a 2d array (n_epochs=10, n_samples=5000) containing epoched data:
>>>>>>> 45ab2419

    >>> import numpy as np
    >>> from neurodsp.sim import sim_bursty_oscillation
    >>> fs = 500
    >>> sigs = np.array([sim_bursty_oscillation(10, fs, 10) for i in range(10)])
    >>> compute_kwargs = {'burst_method': 'amp', 'threshold_kwargs':{'burst_fraction_threshold': 1}}
    >>> dfs_features = compute_features_2d(sigs, fs, f_range=(8, 12), axis=0,
    ...                                   compute_features_kwargs=compute_kwargs)

    Compute the features of a 2d array in parallel using the same compute_features kwargs. Note each
    signal features are computed separately in this case, recommended for (n_channels, n_samples):

    >>> compute_kwargs = {'burst_method': 'amp', 'threshold_kwargs':{'burst_fraction_threshold': 1}}
    >>> dfs_features = compute_features_2d(sigs, fs, f_range=(8, 12), n_jobs=2, axis=None,
    ...                                   compute_features_kwargs=compute_kwargs)

    Compute the features of a 2d array in parallel using using individualized settings per signal to
    examine the effect of various amplitude consistency thresholds:

    >>> sigs =  np.array([sim_bursty_oscillation(10, fs, freq=10)] * 10)
    >>> compute_kwargs = [{'threshold_kwargs': {'amp_consistency_threshold': thresh*.1}}
    ...                   for thresh in range(1, 11)]
    >>> dfs_features = compute_features_2d(sigs, fs, f_range=(8, 12), return_samples=False,
    ...                                   n_jobs=2, compute_features_kwargs=compute_kwargs, axis=0)
    """

    # Check compute_features_kwargs
    kwargs = deepcopy(compute_features_kwargs)
    kwargs = np.array(kwargs) if isinstance(kwargs, list) else kwargs

    check_kwargs_shape(sigs, kwargs, axis)

    kwargs = {} if kwargs is None else kwargs
    kwargs = [kwargs] if isinstance(kwargs, dict) else list(kwargs)

    # Drop return_samples argument, as it is set directly in the function call
    for kwarg in kwargs:
        kwarg.pop('return_samples', None)

    n_jobs = cpu_count() if n_jobs == -1 else n_jobs

    if axis == 0:
        # Compute each signal independently and in paralllel
        with Pool(processes=n_jobs) as pool:

            if len(kwargs) > 1:
                # Map iterable sigs and kwargs together
                mapping = pool.imap(partial(_proxy_2d, fs=fs, f_range=f_range,
                                            return_samples=return_samples),
                                    zip(sigs, kwargs))

            else:
                # Only map sigs, kwargs are the same for each mapping
                mapping = pool.imap(partial(compute_features, fs=fs, f_range=f_range,
                                            return_samples=return_samples,
                                            **kwargs[0]),
                                    sigs)

            dfs_features = list(progress_bar(mapping, progress, len(sigs)))

    elif axis is None:
        # Compute features after flattening the 2d array (i.e. calculated across a 1d signal)
        sig_flat = sigs.flatten()

        center_extrema = kwargs[0].pop('center_extrema', 'peak')

        df_flat = compute_features(sig_flat, fs=fs, f_range=f_range, return_samples=True,
                                   center_extrema=center_extrema, **kwargs[0])

        dfs_features = epoch_df(df_flat, len(sig_flat), len(sigs[0]))

         # Apply different thresholds if specified
        if len(kwargs) > 0:

            for idx, compute_kwargs in enumerate(kwargs):

                burst_method = compute_kwargs.pop('burst_method', 'cycles')
                thresholds = compute_kwargs.pop('threshold_kwargs', {})
                center_extrema_next = compute_kwargs.pop('center_extrema', None)

                if idx > 0 and center_extrema_next is not None \
                    and center_extrema_next != center_extrema:

                    warnings.warn('''
                        The same center extrema must be used when axis is None and
                        compute_features_kwargs is a list. Proceeding using the first
                        center_extrema: {extrema}.'''.format(extrema=center_extrema))

                if burst_method == 'cycles':
                    dfs_features[idx] = detect_bursts_cycles(dfs_features[idx], **thresholds)

                elif burst_method == 'amp':
                    dfs_features[idx] = detect_bursts_amp(dfs_features[idx], **thresholds)

    else:
        raise ValueError("The axis kwarg must be either 0 or None.")

    return dfs_features


def compute_features_3d(sigs, fs, f_range, compute_features_kwargs=None, axis=0,
                        return_samples=True, n_jobs=-1, progress=None):
    """Compute shape and burst features for a 3 dimensional array of signals.

    Parameters
    ----------
    sigs : 3d array
        Voltage time series, with 3d shape, i.e. (n_channels, n_epochs, n_samples).
    fs : float
        Sampling rate, in Hz.
    f_range : tuple of (float, float)
        Frequency range for narrowband signal of interest, in Hz.
    compute_features_kwargs : dict or 1d list of dict or 2d list of dict
        Keyword arguments used in :func:`~.compute_features`.
    axis : {0, 1, (0, 1)}
        Which axes to calculate features across:

        - ``axis=0`` : Iterates over 2D slices along the zeroth dimension, (i.e. for each channel in
          (n_channels, n_epochs, n_timepoints)).
        - ``axis=1`` : Iterates over 2D slices along the first dimension (i.e. across flatten epochs
          in (n_epochs, n_timepoints)).
        - ``axis=(0, 1)`` : Iterates over 1D slices along the zeroth and first dimension (i.e across
          each signal independently in (n_participants, n_channels, n_timepoints)).

    return_samples : bool, optional, default: True
        Whether to return a dataframe of cyclepoint sample indices.
    n_jobs : int, optional, default: -1
<<<<<<< HEAD
        The number of jobs, one per CPU, to compute features in parallel.
    progress : {None, 'tqdm', 'tqdm.notebook'}, optional, default: None
        Specify whether to display a progress bar. Uses 'tqdm', if installed.
=======
        The number of jobs, one per cpu, to compute features in parallel.
    progress : {None, 'tqdm', 'tqdm.notebook'}
        Specify whether to display a progress bar. Use 'tqdm' if installed.
>>>>>>> 45ab2419

    Returns
    -------
    dfs_features : list of pandas.DataFrame
        Dataframes containing shape and burst features for each cycle.
        Each dataframe is computed using the :func:`~.compute_features` function.

    Notes
    -----

    - The order of ``dfs_features`` corresponds to the order of ``sigs``.
    - If ``compute_features_kwargs`` is a dictionary, the same kwargs are applied applied across
      all signals. A 1d list, equal in length to the first dimensions of sigs, may be applied to
      each set of signals along the first dimensions. A 2d list, the same shape as the first two
      dimensions of ``sigs`` may also be used to applied unique parameters to each signal.
    - ``return_samples`` is controlled from the kwargs passed in this function. The
      ``return_samples`` value in ``compute_features_kwargs`` will be ignored.

    Examples
    --------
    Compute the features of a 3d array, in parallel, with a shape of
    (n_channels=2, n_epochs=3, n_signals=5000) using the same compute_features kwargs:

    >>> import numpy as np
    >>> from neurodsp.sim import sim_bursty_oscillation
    >>> fs = 500
    >>> sigs = np.array([[sim_bursty_oscillation(10, fs, freq=10) for epoch in range(3)]
    ...                 for ch in range(2)])
    >>> threshold_kwargs = {'amp_consistency_threshold': .5, 'period_consistency_threshold': .5,
    ...                     'monotonicity_threshold': .8, 'min_n_cycles': 3}
    >>> compute_feature_kwargs = {'threshold_kwargs': threshold_kwargs, 'center_extrema': 'trough'}
    >>> features = compute_features_3d(sigs, fs, f_range= (8, 12),
    ...                                compute_features_kwargs=compute_feature_kwargs, axis=0,
    ...                                n_jobs=2)

    Compute the features of a 3d array, in parallel, with a shape of
    (n_channels=2, n_epochs=3, n_signals=5000) using channel-specific compute_features kwargs:

    >>> threshold_kwargs_ch1 = {'amp_consistency_threshold': .25, 'monotonicity_threshold': .25,
    ...                         'period_consistency_threshold': .25, 'min_n_cycles': 3}
    >>> threshold_kwargs_ch2 = {'amp_consistency_threshold': .5, 'monotonicity_threshold': .5,
    ...                         'period_consistency_threshold': .5, 'min_n_cycles': 3}
    >>> compute_kwargs = [{'threshold_kwargs': threshold_kwargs_ch1, 'center_extrema': 'trough'},
    ...                   {'threshold_kwargs': threshold_kwargs_ch2, 'center_extrema': 'trough'}]
    >>> features = compute_features_3d(sigs, fs, f_range= (8, 12),
    ...                                compute_features_kwargs=compute_kwargs, axis=0, n_jobs=2)
    """

    n_jobs = cpu_count() if n_jobs == -1 else n_jobs

    # Convert list of kwargs to array to check dimensions
    kwargs = deepcopy(compute_features_kwargs)
    kwargs = np.array(kwargs) if isinstance(kwargs, list) else kwargs

    check_kwargs_shape(sigs, kwargs, axis)
    kwargs = list(kwargs.flatten()) if isinstance(kwargs, np.ndarray) else [kwargs]

    if axis in [0, 1]:
        # Independently across 2d slices along either the zeroth or first axis
        sigs = np.swapaxes(sigs, 0, 1) if axis == 1 else sigs
        kwargs = kwargs * np.shape(sigs)[0] if len(kwargs) == 1 else kwargs

        with Pool(processes=n_jobs) as pool:

            mapping = pool.imap(partial(_proxy_3d, fs=fs, f_range=f_range,
                                        return_samples=return_samples),
                                zip(sigs, kwargs))

            dfs_features = list(progress_bar(mapping, progress, len(sigs)))

        # Swap the first two axes to return original shape
        dfs_features = [list(dfs) for dfs in zip(*dfs_features)] if axis == 1 else dfs_features

    elif axis == (0, 1):
        # Independently across the first two axes (i.e. for each signal)
        sigs_2d = sigs.reshape(np.shape(sigs)[0]*np.shape(sigs)[1], np.shape(sigs)[2])
        kwargs = kwargs[0] if len(kwargs) == 1 else kwargs

        df_2d = compute_features_2d(sigs_2d, fs, f_range, compute_features_kwargs=kwargs,
                                    return_samples=return_samples, n_jobs=n_jobs,
                                    progress=progress, axis=0)

    else:

        raise ValueError("The axis kwarg must be either 0, 1, or (0, 1).")

    if axis == (0, 1):

        dfs_features = np.zeros((np.shape(sigs)[0], np.shape(sigs)[1])).tolist()

        # Reshape
        for dim0_idx in range(np.shape(sigs)[0]):
            for dim1_idx in range(np.shape(sigs)[1]):
                dfs_features[dim0_idx][dim1_idx] = df_2d[dim0_idx + dim1_idx]

    return dfs_features


def _proxy_2d(args, fs=None, f_range=None, return_samples=None):
    """Proxy function to map kwargs and 2d sigs together."""

    sig, kwargs = args[0], args[1:]
    return compute_features(sig, fs=fs, f_range=f_range,
                            return_samples=return_samples, **kwargs[0])

def _proxy_3d(args, fs=None, f_range=None, return_samples=None):
    """Proxy function to map kwargs and 3d sigs together."""

<<<<<<< HEAD
def _reshape_df(df_features, sigs_3d):
    """Reshape a list of dataframes."""

    df_reshape = []

    dim_b = np.shape(sigs_3d)[1]

    max_idx = list(range(dim_b, len(df_features)*dim_b, dim_b))
    min_idx = list(range(0, len(df_features), dim_b))

    for lower, upper in zip(min_idx, max_idx):
        df_reshape.append(df_features[lower:upper])
=======
    sigs, kwargs = args[0], args[1]
>>>>>>> 45ab2419

    return compute_features_2d(sigs, fs, f_range, compute_features_kwargs=kwargs, axis=None,
                               return_samples=return_samples)<|MERGE_RESOLUTION|>--- conflicted
+++ resolved
@@ -40,15 +40,9 @@
     return_samples : bool, optional, default: True
         Whether to return a dataframe of cyclepoint sample indices.
     n_jobs : int, optional, default: -1
-<<<<<<< HEAD
         The number of jobs, one per CPU, to compute features in parallel.
-    progress : {None, 'tqdm', 'tqdm.notebook'}, optional, default: None
+    progress : {None, 'tqdm', 'tqdm.notebook'}
         Specify whether to display a progress bar. Uses 'tqdm', if installed.
-=======
-        The number of jobs, one per cpu, to compute features in parallel.
-    progress: {None, 'tqdm', 'tqdm.notebook'}
-        Specify whether to display a progress bar. Use 'tqdm' if installed.
->>>>>>> 45ab2419
 
     Returns
     -------
@@ -70,11 +64,7 @@
 
     Examples
     --------
-<<<<<<< HEAD
-    Compute the features of a 2d array in parallel using the same compute_features kwargs:
-=======
     Compute the features of a 2d array (n_epochs=10, n_samples=5000) containing epoched data:
->>>>>>> 45ab2419
 
     >>> import numpy as np
     >>> from neurodsp.sim import sim_bursty_oscillation
@@ -202,15 +192,9 @@
     return_samples : bool, optional, default: True
         Whether to return a dataframe of cyclepoint sample indices.
     n_jobs : int, optional, default: -1
-<<<<<<< HEAD
         The number of jobs, one per CPU, to compute features in parallel.
-    progress : {None, 'tqdm', 'tqdm.notebook'}, optional, default: None
-        Specify whether to display a progress bar. Uses 'tqdm', if installed.
-=======
-        The number of jobs, one per cpu, to compute features in parallel.
     progress : {None, 'tqdm', 'tqdm.notebook'}
-        Specify whether to display a progress bar. Use 'tqdm' if installed.
->>>>>>> 45ab2419
+        Specify whether to display a progress bar. Uses 'tqdm' if installed.
 
     Returns
     -------
@@ -313,28 +297,14 @@
     """Proxy function to map kwargs and 2d sigs together."""
 
     sig, kwargs = args[0], args[1:]
+    
     return compute_features(sig, fs=fs, f_range=f_range,
                             return_samples=return_samples, **kwargs[0])
 
 def _proxy_3d(args, fs=None, f_range=None, return_samples=None):
     """Proxy function to map kwargs and 3d sigs together."""
 
-<<<<<<< HEAD
-def _reshape_df(df_features, sigs_3d):
-    """Reshape a list of dataframes."""
-
-    df_reshape = []
-
-    dim_b = np.shape(sigs_3d)[1]
-
-    max_idx = list(range(dim_b, len(df_features)*dim_b, dim_b))
-    min_idx = list(range(0, len(df_features), dim_b))
-
-    for lower, upper in zip(min_idx, max_idx):
-        df_reshape.append(df_features[lower:upper])
-=======
     sigs, kwargs = args[0], args[1]
->>>>>>> 45ab2419
 
     return compute_features_2d(sigs, fs, f_range, compute_features_kwargs=kwargs, axis=None,
                                return_samples=return_samples)